--- conflicted
+++ resolved
@@ -62,10 +62,7 @@
     yaml_model: The yaml semantic model
     throw_error: Should this function throw an error or just a warning.
     """
-<<<<<<< HEAD
-=======
     # When counting tokens, we need to remove the verified_queries field and additional sample values. Make a copy for counting.
->>>>>>> 10ae22f7
     model = copy.deepcopy(model_orig)
     model.ClearField("verified_queries")
     # Also clear all the dimensional sample values, as we'll retrieve those into filters by default.
