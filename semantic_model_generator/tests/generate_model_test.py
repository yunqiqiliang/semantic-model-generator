--- conflicted
+++ resolved
@@ -492,15 +492,9 @@
         semantic_model_name=semantic_model_name,
     )
 
-<<<<<<< HEAD
-    assert (
-        str(excinfo.value)
-        == "Your semantic model is too large. Passed size is 26867 characters. We need you to remove 784 characters in your semantic model. Please check: \n (1) If you have long descriptions that can be truncated. \n (2) If you can remove some columns that are not used within your tables. \n (3) If you have extra tables you do not need. \n (4) If you can remove sample values."
-=======
     mock_file.assert_called_once_with(output_path, "w")
     mock_logger.warning.assert_called_once_with(
-        "WARNING 🚨: The Semantic model is too large. \n Passed size is 144558 characters. We need you to remove 120476 characters in your semantic model. Please check: \n (1) If you have long descriptions that can be truncated. \n (2) If you can remove some columns that are not used within your tables. \n (3) If you have extra tables you do not need. \n (4) If you can remove sample values. \n Once you've finished updating, please validate your semantic model."
->>>>>>> 75f50523
+        "WARNING 🚨: The Semantic model is too large. \n Passed size is 26867 characters. We need you to remove 784 characters in your semantic model. Please check: \n (1) If you have long descriptions that can be truncated. \n (2) If you can remove some columns that are not used within your tables. \n (3) If you have extra tables you do not need. \n (4) If you can remove sample values. \n Once you've finished updating, please validate your semantic model."
     )
 
     mock_file.assert_called_once_with(output_path, "w")
